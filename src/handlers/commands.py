--- conflicted
+++ resolved
@@ -116,23 +116,13 @@
 
     for i, user in enumerate(top_users):
         rank = i + 1
-<<<<<<< HEAD
-        balance = user["balance_cents"]
-        balance_str = parse_dollar_amount(balance)
-=======
         balance_str = parse_dollar_amount(user["balance_cents"])
->>>>>>> 3c94bbd2
         user_indicator = " (You)" if user["id"] == current_user_id else ""
         message += f"{rank}. {user['name']}: {balance_str}{user_indicator}\n"
 
     if has_played and not current_user_in_top:
         message += "...\n"
-<<<<<<< HEAD
-        current_user_balance = current_user_data["balance_cents"]
-        balance_str = parse_dollar_amount(current_user_balance)
-=======
         balance_str = parse_dollar_amount(current_user_data["balance_cents"])
->>>>>>> 3c94bbd2
         message += f"{current_user_rank}. {current_user_name}: {balance_str} (You)\n"
     elif not has_played:
         message += "\nYou haven't tried your luck yet... Send the 🎰 emoji to win big!"
